--- conflicted
+++ resolved
@@ -9,10 +9,6 @@
 import subprocess
 from pylint.reporters import JSONReporter
 import json
-<<<<<<< HEAD
-
-=======
->>>>>>> 643c6b71
 import execution_module
 
 
@@ -98,53 +94,6 @@
             temp_file_path = temp_file.name
 
             # Run Pylint analysis
-<<<<<<< HEAD
-            reporter = CaptureReporter()
-            Run([temp_file_path], reporter=reporter, exit=False)
-            str_pylint_results = reporter.output.getvalue()
-
-            # Initialize structures to track errors
-            pylint_results = []
-            content = str_pylint_results.strip()[8:-1]
-            previous_error = None  # Track just the previous error
-
-            # Split and process Pylint results
-            parts = content.split(",")
-            current_msg = {}
-
-            # Process Pylint results while checking for consecutive duplicates
-            #TODO: THE FIRST ERROR NEVER CORRECTLY APPENDS THE LINE ATTRIBUTE
-            for i, part in enumerate(parts):
-                cleaned_part = part.strip()
-                if cleaned_part.startswith("msg="):
-                    # Start a new message dictionary when we see a new msg
-                    current_msg = {}  # Reset for new message
-                    msg_value = part.split("=")[1].strip().strip("'")
-                    current_msg['msg'] = msg_value
-                elif "line=" in cleaned_part and not cleaned_part.startswith("end_line"):
-                    line_value = int(cleaned_part.split("=")[1].strip())
-                    current_msg['line'] = line_value + start_index
-                elif cleaned_part.startswith("symbol="):
-                    symbol_value = part.split("=")[1].strip().strip("'")
-                    current_msg['symbol'] = symbol_value
-                elif cleaned_part.startswith("category="):
-                    category_value = part.split("=")[1].strip().strip("'")
-                    current_msg['category'] = category_value
-                    # After we've collected all fields for this message, append it
-                    pylint_results.append(current_msg.copy())  # Use copy() to avoid reference issues
-
-                    # Create an identifier for this error
-                    error_key = f"{current_msg['msg']}_{current_msg['symbol']}"
-
-                    # Only append if it's not identical to the previous error
-                    if error_key != previous_error:
-                        pylint_results.append(current_msg.copy())
-                        previous_error = error_key
-
-                    current_msg = {}
-
-
-=======
             # Create a string buffer to capture the output
             output = StringIO()
 
@@ -185,7 +134,6 @@
                     'message-id': message.get('message-id', '')
                 }
                 pylint_results.append(error_info)
->>>>>>> 643c6b71
 
             # Run Bandit analysis
             bandit_output = subprocess.run(
@@ -213,21 +161,12 @@
                 'bandit_issues': filtered_bandit_results,
                 'error_patterns': self._extract_error_patterns(pylint_results, {'results': filtered_bandit_results})
             }
-<<<<<<< HEAD
 
             return self.static_analysis_results
         except Exception as e:
             print(f"Error during static analysis {e}")
             return {'error': str(e)}
 
-=======
-
-            return self.static_analysis_results
-        except Exception as e:
-            print(f"Error during static analysis {e}")
-            return {'error': str(e)}
-
->>>>>>> 643c6b71
         finally:
             try:
                 temp_file.close()
@@ -235,7 +174,6 @@
             except Exception as e:
                 print(f"Error during static analysis cleanup {e}")
 
-<<<<<<< HEAD
 
 
     def _remove_duplicates(self, results: List[Dict]) -> List[Dict]:
@@ -261,8 +199,8 @@
 
         # Process critical Pylint errors
         for result in pylint_results:
-            if result.get('category') in ('error', 'warning'):
-                patterns.append(f"Line {result['line']}: {result['msg']}")
+            if result.get('type') in ('error', 'warning'):
+                patterns.append(f"Line {result['line']}: {result['message']}")
 
         # Process security issues
         for issue in bandit_results['results']:
@@ -273,47 +211,7 @@
 
         return patterns
 
-    def enhance_error(self, error: Exception, code: str) -> str:
-=======
-
-
-    def _remove_duplicates(self, results: List[Dict]) -> List[Dict]:
-        """Remove consecutive duplicate error messages."""
-        if not results:
-            return []
-
-        filtered = []
-        prev_msg = None
-
-        for result in results:
-            current_msg = result.get('msg', result.get('issue_text', ''))
-            if current_msg != prev_msg:
-                filtered.append(result)
-                prev_msg = current_msg
-
-        return filtered
-
-    def _extract_error_patterns(self, pylint_results: List[Dict],
-                                bandit_results: Dict[str, List]) -> List[str]:
-        """Extract meaningful error patterns from analysis results."""
-        patterns = []
-
-        # Process critical Pylint errors
-        for result in pylint_results:
-            if result.get('type') in ('error', 'warning'):
-                patterns.append(f"Line {result['line']}: {result['message']}")
-
-        # Process security issues
-        for issue in bandit_results['results']:
-            line_number = issue.get('line_number', 'unknown')
-            issue_text = issue.get('issue_text', 'No description available')
-            test_id = issue.get('test_id', 'unknown')
-            patterns.append(f"Line {line_number}: {issue_text} (Test ID: {test_id})")
-
-        return patterns
-
     def enhance_error(self, error: Exception, code: str, stdout: str = None) -> str:
->>>>>>> 643c6b71
         """Enhance error messages with focused analysis results."""
         error_type = type(error).__name__
         error_msg = str(error)
@@ -330,11 +228,7 @@
             for error in self.static_analysis_results['pylint_errors']:
                 line_num = error['line'] - 1
                 if 0 <= line_num < len(annotated_lines):
-<<<<<<< HEAD
-                    comment = f"# {error['category'].upper()}: {error['msg']}"
-=======
                     comment = f"# {error['type'].upper()}: {error['message']}"
->>>>>>> 643c6b71
                     annotated_lines[line_num] = f"{annotated_lines[line_num]:<80} {comment}"
 
         # Add runtime error annotations
