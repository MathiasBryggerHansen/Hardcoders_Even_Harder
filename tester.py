<<<<<<< HEAD
=======
# import sys
# import tempfile
# import subprocess
# import json
# from pylint.lint import Run
# import os
# from pylint.reporters.text import TextReporter
# #
# #
# from pylint.lint import Run
# from pylint.reporters import BaseReporter
# from io import StringIO
#

import subprocess
import pickle
import yaml
import tempfile
import os

import random
from typing import Dict, Literal, Optional, Union
from dataclasses import dataclass


@dataclass
class MinMax:
    min: int
    max: int


class TextGenerator:
    def __init__(self):
        self.vowels = 'aeiou'
        self.consonants = 'bcdfghjklmnpqrstvwxyz'
        self.punctuation = '.!?'

    def generate_random_text(
            self,
            text_type: Literal['words', 'sentences', 'paragraphs', 'mixed'] = 'mixed',
            length: int = 100,
            min_word_length: int = 3,
            max_word_length: int = 12,
            words_per_sentence: Optional[Dict[str, int]] = None,
            sentences_per_paragraph: Optional[Dict[str, int]] = None
    ) -> str:
        """
        Generate random text based on specified parameters.

        Args:
            text_type: Type of text to generate ('words', 'sentences', 'paragraphs', 'mixed')
            length: Target length in characters
            min_word_length: Minimum length of generated words
            max_word_length: Maximum length of generated words
            words_per_sentence: Dict with 'min' and 'max' keys for sentence length
            sentences_per_paragraph: Dict with 'min' and 'max' keys for paragraph length

        Returns:
            str: Generated text
        """
        # Set default values for optional parameters
        if words_per_sentence is None:
            words_per_sentence = {'min': 5, 'max': 15}
        if sentences_per_paragraph is None:
            sentences_per_paragraph = {'min': 3, 'max': 7}

        result = ''
        current_length = 0

        while current_length < length:
            if text_type == 'mixed':
                current_type = random.choice(['words', 'sentences', 'paragraphs'])
            else:
                current_type = text_type

            new_text = self._generate_by_type(
                current_type,
                min_word_length,
                max_word_length,
                words_per_sentence,
                sentences_per_paragraph
            )
            result += new_text
            current_length = len(result)

        # Trim to exact length and ensure it ends properly
        result = result[:length].rstrip()
        if result and result[-1] in self.punctuation:
            result = result[:-1] + '.'

        return result

    def _generate_word(self, min_length: int, max_length: int) -> str:
        """Generate a random word with alternating consonants and vowels."""
        word_length = random.randint(min_length, max_length)
        word = ''
        use_consonant = random.random() > 0.5

        while len(word) < word_length:
            chars = self.consonants if use_consonant else self.vowels
            word += random.choice(chars)
            use_consonant = not use_consonant

        return word

    def _generate_sentence(
            self,
            min_word_length: int,
            max_word_length: int,
            words_per_sentence: Dict[str, int]
    ) -> str:
        """Generate a random sentence."""
        num_words = random.randint(words_per_sentence['min'], words_per_sentence['max'])
        words = [self._generate_word(min_word_length, max_word_length)
                 for _ in range(num_words)]

        # Capitalize first word
        words[0] = words[0].capitalize()

        return ' '.join(words) + random.choice(self.punctuation) + ' '

    def _generate_paragraph(
            self,
            min_word_length: int,
            max_word_length: int,
            words_per_sentence: Dict[str, int],
            sentences_per_paragraph: Dict[str, int]
    ) -> str:
        """Generate a random paragraph."""
        num_sentences = random.randint(
            sentences_per_paragraph['min'],
            sentences_per_paragraph['max']
        )

        sentences = [
            self._generate_sentence(min_word_length, max_word_length, words_per_sentence)
            for _ in range(num_sentences)
        ]

        return ''.join(sentences) + '\n\n'

    def _generate_by_type(
            self,
            text_type: str,
            min_word_length: int,
            max_word_length: int,
            words_per_sentence: Dict[str, int],
            sentences_per_paragraph: Dict[str, int]
    ) -> str:
        """Generate text based on specified type."""
        if text_type == 'words':
            return self._generate_word(min_word_length, max_word_length) + ' '
        elif text_type == 'sentences':
            return self._generate_sentence(
                min_word_length,
                max_word_length,
                words_per_sentence
            )
        else:  # paragraphs
            return self._generate_paragraph(
                min_word_length,
                max_word_length,
                words_per_sentence,
                sentences_per_paragraph
            )


# Example usage:
if __name__ == "__main__":
    generator = TextGenerator()

    # Generate mixed text
    print("Mixed text (200 characters):")
    print(generator.generate_random_text(
        text_type='mixed',
        length=200,
        min_word_length=3,
        max_word_length=10,
        words_per_sentence={'min': 4, 'max': 12},
        sentences_per_paragraph={'min': 2, 'max': 5}
    ))

    # Generate just words
    print("\nRandom words (100 characters):")
    print(generator.generate_random_text(
        text_type='words',
        length=100
    ))

    # Generate paragraphs
    print("\nParagraphs (300 characters):")
    print(generator.generate_random_text(
        text_type='paragraphs',
        length=50,
        words_per_sentence={'min': 3, 'max': 8},
        sentences_per_paragraph={'min': 2, 'max': 4}
    ))
# Usage (DO NOT USE IN PRODUCTION):
# process_user_data("malicious_input", "untrusted.pkl")
# class CaptureReporter(BaseReporter):
#     def __init__(self):
#         super().__init__()
#         self.output = StringIO()
#
#     def handle_message(self, msg):
#         self.output.write(str(msg) + '\n')
#
#     def _display(self, layout):
#         pass
#
#
# def badcode(x):
#     global z
#
#
#     if x > 10:
#         if x > 20:
#             if x > 30:
#                 if x > 40:
#                     print("Nested conditions!")
#
#
# code = """
#
#
# global z
#
#
# if x > 10:
#     if x > 20:
#         if x > 30:
#             if x > 40:
#                 print("Nested conditions!")
#
# """
#
#
# def run_pylint(code):
#     with tempfile.NamedTemporaryFile(mode='w', suffix='.py', delete=False, encoding='utf-8', dir=os.getcwd()) as temp_file:
#         temp_file.write(code)
#
#         temp_file.close()  # Explicitly close the file
#
#         temp_file_path = temp_file.name
#
#         reporter = CaptureReporter()
#         Run([temp_file_path], reporter=reporter,exit=False)
#         results = reporter.output.getvalue()
#
#         print(results)
#         #
#         # try:
#         #    Run([temp_file_path], exit=False, reporter=TextReporter(temp_file_path))
#         #    print(temp_file_path)
#         # finally:
#         #     # Clean up the temporary file
#         #     os.unlink(temp_file_path)
#
# run_pylint(code)
#
>>>>>>> 643c6b71
<|MERGE_RESOLUTION|>--- conflicted
+++ resolved
@@ -1,5 +1,3 @@
-<<<<<<< HEAD
-=======
 # import sys
 # import tempfile
 # import subprocess
@@ -259,5 +257,4 @@
 #         #     os.unlink(temp_file_path)
 #
 # run_pylint(code)
-#
->>>>>>> 643c6b71
+#